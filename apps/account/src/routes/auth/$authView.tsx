--- conflicted
+++ resolved
@@ -48,18 +48,11 @@
             <p className="subtitle text-muted-foreground mt-2">{headerContent.subtitle}</p>
           </div>
         )}
-<<<<<<< HEAD
         <div className="w-full overflow-hidden [&_.flex.items-center.gap-2]:justify-center">
           <AuthView
             pathname={authView}
-            redirectTo="/onboarding"
           />
         </div>
-=======
-        <AuthView
-          pathname={authView}
-        />
->>>>>>> 3ff9014f
       </div>
     </main>
   )
