import { z } from 'zod';
import ISO6391 from 'iso-639-1';
import countries from 'i18n-iso-countries';
import { getTimeZones } from '@vvo/tzdb';
import { isValidPhoneNumber } from 'libphonenumber-js';

// Generated Zod validators from OpenAPI spec

// Healthcare validation helpers
const validateNPI = (npi: string): boolean => {
  // NPI validation algorithm (Luhn algorithm)
  const digits = npi.split("").map(Number);
  let sum = 0;
  for (let i = 0; i < 9; i++) {
    let digit = digits[i];
    if (i % 2 === 0) {
      digit *= 2;
      if (digit > 9) digit -= 9;
    }
    sum += digit;
  }
  return (10 - (sum % 10)) % 10 === digits[9];
};

const containsPHI = (value: string): boolean => {
  // Basic PHI detection patterns
  const phiPatterns = [
    /\b\d{3}-\d{2}-\d{4}\b/, // SSN
    /\b\d{4}[\s-]?\d{4}[\s-]?\d{4}[\s-]?\d{4}\b/, // Credit card
    /\b[A-Z]{2}\d{6}[A-Z]\b/, // Medical record patterns
  ];
  return phiPatterns.some(pattern => pattern.test(value));
};

// International data validation helpers
const validateLanguageCode = (code: string): boolean => {
  return ISO6391.validate(code);
};

const validateCountryCode = (code: string): boolean => {
  return countries.isValid(code);
};

const validatePhoneNumber = (phone: string): boolean => {
  try {
    // libphonenumber-js validates E.164 format and country-specific rules
    return isValidPhoneNumber(phone);
  } catch {
    return false;
  }
};

const timezoneNames = getTimeZones().map(tz => tz.name);
const validateTimezone = (tz: string): boolean => {
  return timezoneNames.includes(tz);
};

export const AddressSchema = z.object({
  street1: z.string().min(1).max(100),
  street2: z.string().max(100).optional(),
  city: z.string().min(1).max(50),
  state: z.string().min(1).max(50),
  postalCode: z.string().min(1).max(20),
  country: z.string().regex(/^[A-Z]{2}$/).refine(val => validateCountryCode(val), { message: "Invalid ISO 3166-1 country code" }),
  coordinates: z.object({
  latitude: z.number().gte(-90).lte(90),
  longitude: z.number().gte(-180).lte(180),
  accuracy: z.number().gte(0).optional()
}).optional()
});

export const AddressUpdateSchema = z.object({
  street1: z.string().min(1).max(100).optional(),
  street2: z.union([z.string().max(100), z.null()]).optional(),
  city: z.string().min(1).max(50).optional(),
  state: z.string().min(1).max(50).optional(),
  postalCode: z.string().min(1).max(20).optional(),
  country: z.string().regex(/^[A-Z]{2}$/).refine(val => validateCountryCode(val), { message: "Invalid ISO 3166-1 country code" }).optional(),
  coordinates: z.union([z.object({
  latitude: z.number().gte(-90).lte(90).optional(),
  longitude: z.number().gte(-180).lte(180).optional(),
  accuracy: z.number().gte(0).optional()
}), z.null()]).optional()
});

export const AuditActionSchema = z.enum(["create", "read", "update", "delete", "login", "logout"]);

export const AuditCategorySchema = z.enum(["regulatory", "security", "privacy", "administrative", "domain", "financial"]);

export const AuditEventTypeSchema = z.enum(["authentication", "data-access", "data-modification", "system-config", "security", "compliance"]);

export const AuditLogEntrySchema = z.object({
  id: z.string().uuid(),
  version: z.number().int(),
  createdAt: z.string().datetime().transform((str) => new Date(str)),
  createdBy: z.string().uuid().optional(),
  updatedAt: z.string().datetime().transform((str) => new Date(str)),
  updatedBy: z.string().uuid().optional(),
  deletedAt: z.string().datetime().transform((str) => new Date(str)).optional(),
  deletedBy: z.string().uuid().optional(),
  eventType: z.enum(["authentication", "data-access", "data-modification", "system-config", "security", "compliance"]),
  category: z.enum(["regulatory", "security", "privacy", "administrative", "domain", "financial"]),
  user: z.string().uuid().optional(),
  userType: z.enum(["client", "service_provider", "admin", "system"]).optional(),
  resourceType: z.string(),
  resource: z.string(),
  action: z.enum(["create", "read", "update", "delete", "login", "logout"]),
  outcome: z.enum(["success", "failure", "partial", "denied"]),
  description: z.string(),
  details: z.record(z.string(), z.unknown()).optional(),
  ipAddress: z.string().optional(),
  userAgent: z.string().optional(),
  session: z.string().optional(),
  request: z.string().optional(),
  integrityHash: z.string().optional(),
  retentionStatus: z.enum(["active", "archived", "pending-purge"]),
  archivedAt: z.string().datetime().transform((str) => new Date(str)).optional(),
  archivedBy: z.string().uuid().optional(),
  purgeAfter: z.string().datetime().transform((str) => new Date(str)).optional()
});

export const AuditOutcomeSchema = z.enum(["success", "failure", "partial", "denied"]);

export const AuditRetentionStatusSchema = z.enum(["active", "archived", "pending-purge"]);

export const AuthenticationErrorSchema = z.object({
  code: z.string(),
  message: z.string(),
  details: z.record(z.string(), z.unknown()).optional(),
  requestId: z.string(),
  timestamp: z.string().datetime().transform((str) => new Date(str)),
  path: z.string(),
  method: z.string(),
  statusCode: z.number().int(),
  helpUrl: z.string().url().optional(),
  scheme: z.enum(["bearer", "api-key", "oauth2"]).optional(),
  supportedSchemes: z.array(z.string()).optional()
});

export const AuthorizationErrorSchema = z.object({
  code: z.string(),
  message: z.string(),
  details: z.record(z.string(), z.unknown()).optional(),
  requestId: z.string(),
  timestamp: z.string().datetime().transform((str) => new Date(str)),
  path: z.string(),
  method: z.string(),
  statusCode: z.number().int(),
  helpUrl: z.string().url().optional(),
  requiredPermission: z.string().optional(),
  userPermissions: z.array(z.string()).optional(),
  resource: z.string().optional()
});

export const BaseEntitySchema = z.object({
  id: z.string().uuid(),
  version: z.number().int(),
  createdAt: z.string().datetime().transform((str) => new Date(str)),
  createdBy: z.string().uuid().optional(),
  updatedAt: z.string().datetime().transform((str) => new Date(str)),
  updatedBy: z.string().uuid().optional(),
  deletedAt: z.string().datetime().transform((str) => new Date(str)).optional(),
  deletedBy: z.string().uuid().optional()
});

export const BillingConfigSchema = z.object({
  price: z.number().int().gte(0),
  currency: z.string(),
  cancellationThresholdMinutes: z.number().int().gte(0).lte(10080)
});

export const BillingConfigUpdateSchema = z.object({
  price: z.number().int().gte(0).optional(),
  currency: z.string().optional(),
  cancellationThresholdMinutes: z.number().int().gte(0).lte(10080).optional()
});

export const BookingSchema = z.object({
  id: z.string().uuid(),
  version: z.number().int(),
  createdAt: z.string().datetime().transform((str) => new Date(str)),
  createdBy: z.string().uuid().optional(),
  updatedAt: z.string().datetime().transform((str) => new Date(str)),
  updatedBy: z.string().uuid().optional(),
  deletedAt: z.string().datetime().transform((str) => new Date(str)).optional(),
  deletedBy: z.string().uuid().optional(),
  client: z.string().uuid(),
  provider: z.string().uuid(),
  slot: z.string().uuid(),
  locationType: z.enum(["video", "phone", "in-person"]),
  reason: z.string().max(500),
  status: z.enum(["pending", "confirmed", "rejected", "cancelled", "completed", "no_show_client", "no_show_provider"]),
  bookedAt: z.string().datetime().transform((str) => new Date(str)),
  confirmationTimestamp: z.string().datetime().transform((str) => new Date(str)).optional(),
  scheduledAt: z.string().datetime().transform((str) => new Date(str)),
  durationMinutes: z.number().int().gte(15).lte(480),
  cancellationReason: z.string().optional(),
  cancelledBy: z.string().optional(),
  cancelledAt: z.string().datetime().transform((str) => new Date(str)).optional(),
  noShowMarkedBy: z.string().optional(),
  noShowMarkedAt: z.string().datetime().transform((str) => new Date(str)).optional(),
  formResponses: z.object({
  data: z.record(z.string(), z.unknown()),
  metadata: z.object({
  submittedAt: z.string().datetime().transform((str) => new Date(str)).optional(),
  completionTimeSeconds: z.number().int().optional(),
  ipAddress: z.string().optional()
}).optional()
}).optional(),
  invoice: z.string().uuid().optional()
});

export const BookingActionRequestSchema = z.object({
  reason: z.string().max(500)
});

export const BookingCreateRequestSchema = z.object({
  slot: z.string().uuid(),
  locationType: z.enum(["video", "phone", "in-person"]).optional(),
  reason: z.string().max(500).optional(),
  formResponses: z.object({
  data: z.record(z.string(), z.unknown())
}).optional()
});

<<<<<<< HEAD
export const FormFieldTypeSchema = z.enum(["text", "textarea", "email", "phone", "number", "date", "datetime", "url", "select", "multiselect", "checkbox", "display"]);
=======
export const LocationTypeSchema = z.enum(["video", "phone", "in-person"]);
>>>>>>> e55a8147

export const FormFieldOptionSchema = z.object({
  label: z.string(),
  value: z.string()
});

<<<<<<< HEAD
export const FormFieldValidationSchema = z.object({
  minLength: z.number().int().optional(),
  maxLength: z.number().int().optional(),
  min: z.union([z.number(), z.string()]).optional(),
  max: z.union([z.number(), z.string()]).optional(),
  pattern: z.string().optional()
});

export const FormFieldConfigSchema = z.object({
  name: z.string(),
  type: FormFieldTypeSchema,
=======
export const FormFieldConfigSchema = z.object({
  id: z.string(),
  type: z.enum(["text", "textarea", "email", "phone", "number", "datetime", "select", "multiselect", "checkbox", "display"]),
>>>>>>> e55a8147
  label: z.string(),
  required: z.boolean().optional(),
  options: z.array(FormFieldOptionSchema).optional(),
  validation: z.object({
  minLength: z.number().int().optional(),
  maxLength: z.number().int().optional(),
  min: z.number().optional(),
  max: z.number().optional(),
  pattern: z.string().optional()
}).optional(),
  placeholder: z.string().optional(),
  helpText: z.string().optional()
});

export const TimeBlockSchema = z.object({
  startTime: z.string().regex(/^([01]\d|2[0-3]):[0-5]\d$/),
  endTime: z.string().regex(/^([01]\d|2[0-3]):[0-5]\d$/),
  slotDuration: z.number().int().gte(15).lte(480).optional(),
  bufferTime: z.number().int().gte(0).lte(120).optional()
});

export const DailyConfigSchema = z.object({
  enabled: z.boolean(),
  timeBlocks: z.array(TimeBlockSchema)
});

<<<<<<< HEAD
export const BookingEventSchema = z.intersection(BaseEntitySchema, z.object({
  owner: UUIDSchema,
  context: z.string().optional(),
=======
export const BookingEventSchema = z.object({
  id: z.string().uuid(),
  version: z.number().int(),
  createdAt: z.string().datetime().transform((str) => new Date(str)),
  createdBy: z.string().uuid().optional(),
  updatedAt: z.string().datetime().transform((str) => new Date(str)),
  updatedBy: z.string().uuid().optional(),
  deletedAt: z.string().datetime().transform((str) => new Date(str)).optional(),
  deletedBy: z.string().uuid().optional(),
  owner: z.string().uuid(),
  context: z.string().uuid().optional(),
>>>>>>> e55a8147
  title: z.string(),
  description: z.string().optional(),
  keywords: z.array(z.string()).optional(),
  tags: z.array(z.string()).optional(),
  timezone: z.string(),
  locationTypes: z.array(LocationTypeSchema),
  maxBookingDays: z.number().int().gte(0).lte(365),
  minBookingMinutes: z.number().int().gte(0).lte(4320),
  formConfig: z.object({
  fields: z.array(FormFieldConfigSchema).optional()
}).optional(),
  billingConfig: z.object({
  price: z.number().int().gte(0),
  currency: z.string(),
  cancellationThresholdMinutes: z.number().int().gte(0).lte(10080)
}).optional(),
  status: z.enum(["draft", "active", "paused", "archived"]),
  effectiveFrom: z.string().datetime().transform((str) => new Date(str)),
  effectiveTo: z.string().datetime().transform((str) => new Date(str)).optional(),
  dailyConfigs: z.record(z.string(), z.unknown())
});

export const BookingEventCreateRequestSchema = z.object({
  title: z.string(),
  description: z.string().optional(),
  keywords: z.array(z.string()).optional(),
  tags: z.array(z.string()).optional(),
<<<<<<< HEAD
  context: z.string().optional(),
=======
  context: z.string().uuid().optional(),
>>>>>>> e55a8147
  timezone: z.string().optional(),
  locationTypes: z.array(LocationTypeSchema).optional(),
  maxBookingDays: z.number().int().gte(0).lte(365).optional(),
  minBookingMinutes: z.number().int().gte(0).lte(4320).optional(),
  formConfig: z.object({
  fields: z.array(FormFieldConfigSchema).optional()
}).optional(),
  billingConfig: z.object({
  price: z.number().int().gte(0),
  currency: z.string(),
  cancellationThresholdMinutes: z.number().int().gte(0).lte(10080)
}).optional(),
  status: z.enum(["draft", "active", "paused", "archived"]).optional(),
  effectiveFrom: z.string().datetime().transform((str) => new Date(str)).optional(),
  effectiveTo: z.string().datetime().transform((str) => new Date(str)).optional(),
  dailyConfigs: z.record(z.string(), z.unknown())
});

export const BookingEventStatusSchema = z.enum(["draft", "active", "paused", "archived"]);

export const DailyConfigUpdateSchema = z.object({
  enabled: z.boolean().optional(),
  timeBlocks: z.array(TimeBlockSchema).optional()
});

export const BookingEventUpdateRequestSchema = z.object({
  title: z.string().optional(),
  description: z.union([z.string(), z.null()]).optional(),
  keywords: z.union([z.array(z.string()), z.null()]).optional(),
  tags: z.union([z.array(z.string()), z.null()]).optional(),
  timezone: z.string().optional(),
  locationTypes: z.array(LocationTypeSchema).optional(),
  maxBookingDays: z.number().int().optional(),
  minBookingMinutes: z.number().int().optional(),
  formConfig: z.union([z.object({
  fields: z.array(FormFieldConfigSchema).optional()
}), z.null()]).optional(),
  billingConfig: z.union([z.object({
  price: z.number().int().gte(0).optional(),
  currency: z.string().optional(),
  cancellationThresholdMinutes: z.number().int().gte(0).lte(10080).optional()
}), z.null()]).optional(),
  status: z.enum(["draft", "active", "paused", "archived"]).optional(),
  effectiveTo: z.union([z.string().datetime().transform((str) => new Date(str)), z.null()]).optional(),
  dailyConfigs: z.record(z.string(), z.unknown()).optional()
});

export const BookingStatusSchema = z.enum(["pending", "confirmed", "rejected", "cancelled", "completed", "no_show_client", "no_show_provider"]);

export const CallParticipantSchema = z.object({
  user: z.string().uuid(),
  displayName: z.string().max(100),
  joinedAt: z.string().datetime().transform((str) => new Date(str)).optional(),
  leftAt: z.string().datetime().transform((str) => new Date(str)).optional(),
  audioEnabled: z.boolean(),
  videoEnabled: z.boolean()
});

export const CancelEmailRequestSchema = z.object({
  reason: z.string().max(500)
});

export const CaptureMethodSchema = z.enum(["automatic", "manual"]);

export const ChatMessageSchema = z.object({
  id: z.string().uuid(),
  version: z.number().int(),
  createdAt: z.string().datetime().transform((str) => new Date(str)),
  createdBy: z.string().uuid().optional(),
  updatedAt: z.string().datetime().transform((str) => new Date(str)),
  updatedBy: z.string().uuid().optional(),
  deletedAt: z.string().datetime().transform((str) => new Date(str)).optional(),
  deletedBy: z.string().uuid().optional(),
  chatRoom: z.string().uuid(),
  sender: z.string().uuid(),
  timestamp: z.string().datetime().transform((str) => new Date(str)),
  messageType: z.enum(["text", "system", "video_call"]),
  message: z.string().max(5000).optional(),
  videoCallData: z.object({
  status: z.enum(["starting", "active", "ended", "cancelled"]),
  roomUrl: z.string().optional(),
  token: z.string().optional(),
  startedAt: z.string().datetime().transform((str) => new Date(str)).optional(),
  startedBy: z.string().uuid().optional(),
  endedAt: z.string().datetime().transform((str) => new Date(str)).optional(),
  endedBy: z.string().uuid().optional(),
  durationMinutes: z.number().int().optional(),
  participants: z.array(CallParticipantSchema)
}).optional()
});

export const UUIDSchema = z.string().uuid();

export const ChatRoomSchema = z.object({
  id: z.string().uuid(),
  version: z.number().int(),
  createdAt: z.string().datetime().transform((str) => new Date(str)),
  createdBy: z.string().uuid().optional(),
  updatedAt: z.string().datetime().transform((str) => new Date(str)),
  updatedBy: z.string().uuid().optional(),
  deletedAt: z.string().datetime().transform((str) => new Date(str)).optional(),
  deletedBy: z.string().uuid().optional(),
  participants: z.array(UUIDSchema),
  admins: z.array(UUIDSchema),
  context: z.string().uuid().optional(),
  status: z.enum(["active", "archived"]),
  lastMessageAt: z.string().datetime().transform((str) => new Date(str)).optional(),
  messageCount: z.number().int(),
  activeVideoCallMessage: z.string().uuid().optional()
});

export const ChatRoomStatusSchema = z.enum(["active", "archived"]);

export const ConflictErrorSchema = z.object({
  code: z.string(),
  message: z.string(),
  details: z.record(z.string(), z.unknown()).optional(),
  requestId: z.string(),
  timestamp: z.string().datetime().transform((str) => new Date(str)),
  path: z.string(),
  method: z.string(),
  statusCode: z.number().int(),
  helpUrl: z.string().url().optional(),
  conflictingResource: z.string().optional(),
  reason: z.enum(["duplicate", "version-mismatch", "state-conflict", "dependency"]).optional(),
  currentState: z.record(z.string(), z.unknown()).optional(),
  resolution: z.array(z.string()).optional()
});

export const ContactInfoSchema = z.object({
  email: z.string().email().optional(),
  phone: z.string().regex(/^\+[1-9]\d{1,14}$/).refine(val => validatePhoneNumber(val), { message: "Invalid phone number in E.164 format" }).optional()
});

export const CountryCodeSchema = z.string().regex(/^[A-Z]{2}$/).refine(val => validateCountryCode(val), { message: "Invalid ISO 3166-1 country code" });

export const CreateChatRoomRequestSchema = z.object({
  participants: z.array(UUIDSchema),
  admins: z.array(UUIDSchema).optional(),
  context: z.string().uuid().optional(),
  upsert: z.boolean().optional()
});

export const CreateLineItemRequestSchema = z.object({
  description: z.string().max(500),
  quantity: z.number().int().gte(1).optional(),
  unitPrice: z.number().int().gte(0),
  metadata: z.record(z.string(), z.unknown()).optional()
});

export const CreateInvoiceRequestSchema = z.object({
  customer: z.string().uuid(),
  merchant: z.string().uuid(),
  context: z.string().max(255).optional(),
  currency: z.string().regex(/^[A-Z]{3}$/).optional(),
  paymentCaptureMethod: z.enum(["automatic", "manual"]).optional(),
  paymentDueAt: z.string().datetime().transform((str) => new Date(str)).optional(),
  voidThresholdMinutes: z.number().int().optional(),
  lineItems: z.array(CreateLineItemRequestSchema),
  metadata: z.record(z.string(), z.unknown()).optional()
});

export const CreateMerchantAccountRequestSchema = z.object({
  person: z.string().uuid().optional(),
  refreshUrl: z.string().url(),
  returnUrl: z.string().url(),
  metadata: z.record(z.string(), z.unknown()).optional()
});

export const CreateReviewRequestSchema = z.object({
  context: z.string().uuid(),
  reviewType: z.string().max(50),
  reviewedEntity: z.string().uuid().optional(),
  npsScore: z.number().int().gte(0).lte(10),
  comment: z.string().max(1000).optional()
});

export const TemplateVariableSchema = z.object({
  id: z.string().max(100),
  type: z.enum(["string", "number", "boolean", "date", "datetime", "url", "email", "array"]),
  label: z.string().max(255).optional(),
  required: z.boolean().optional(),
  defaultValue: z.string().optional(),
  minLength: z.number().int().gte(0).optional(),
  maxLength: z.number().int().lte(10000).optional(),
  min: z.number().optional(),
  max: z.number().optional(),
  pattern: z.string().max(500).optional(),
  options: z.array(z.string()).optional()
});

export const CreateTemplateRequestSchema = z.object({
  tags: z.array(z.string()).optional(),
  name: z.string().max(255),
  description: z.string().max(500).optional(),
  subject: z.string().max(500),
  bodyHtml: z.string(),
  bodyText: z.string().optional(),
  variables: z.array(TemplateVariableSchema).optional(),
  fromName: z.string().optional(),
  fromEmail: z.string().email().optional(),
  replyToEmail: z.string().email().optional(),
  replyToName: z.string().optional(),
  status: z.enum(["draft", "active", "archived"]).optional()
});

export const CurrencyAmountSchema = z.number().int().gte(0);

export const CurrencyCodeSchema = z.string().regex(/^[A-Z]{3}$/);

export const DashboardResponseSchema = z.object({
  dashboardUrl: z.string().url(),
  expiresAt: z.string().datetime().transform((str) => new Date(str))
});

export const EmailSchema = z.string().email();

export const EmailProviderSchema = z.enum(["smtp", "postmark"]);

export const EmailQueueItemSchema = z.object({
  id: z.string().uuid(),
  version: z.number().int(),
  createdAt: z.string().datetime().transform((str) => new Date(str)),
  createdBy: z.string().uuid().optional(),
  updatedAt: z.string().datetime().transform((str) => new Date(str)),
  updatedBy: z.string().uuid().optional(),
  deletedAt: z.string().datetime().transform((str) => new Date(str)).optional(),
  deletedBy: z.string().uuid().optional(),
  template: z.string().uuid().optional(),
  templateTags: z.array(z.string()).optional(),
  recipientEmail: z.string().email(),
  recipientName: z.string().max(255).optional(),
  variables: z.record(z.string(), z.unknown()).optional(),
  metadata: z.record(z.string(), z.unknown()).optional(),
  status: z.enum(["pending", "processing", "sent", "failed", "cancelled"]),
  priority: z.number().int().gte(1).lte(10),
  scheduledAt: z.string().datetime().transform((str) => new Date(str)).optional(),
  attempts: z.number().int().gte(0),
  lastAttemptAt: z.string().datetime().transform((str) => new Date(str)).optional(),
  nextRetryAt: z.string().datetime().transform((str) => new Date(str)).optional(),
  lastError: z.string().optional(),
  sentAt: z.string().datetime().transform((str) => new Date(str)).optional(),
  provider: z.enum(["smtp", "postmark"]).optional(),
  providerMessageId: z.string().max(255).optional(),
  cancelledAt: z.string().datetime().transform((str) => new Date(str)).optional(),
  cancelledBy: z.string().uuid().optional(),
  cancellationReason: z.string().max(500).optional()
});

export const EmailQueueStatusSchema = z.enum(["pending", "processing", "sent", "failed", "cancelled"]);

export const EmailTemplateSchema = z.object({
  id: z.string().uuid(),
  version: z.number().int().gte(1),
  createdAt: z.string().datetime().transform((str) => new Date(str)),
  createdBy: z.string().uuid().optional(),
  updatedAt: z.string().datetime().transform((str) => new Date(str)),
  updatedBy: z.string().uuid().optional(),
  deletedAt: z.string().datetime().transform((str) => new Date(str)).optional(),
  deletedBy: z.string().uuid().optional(),
  tags: z.array(z.string()).optional(),
  name: z.string().max(255),
  description: z.string().max(500).optional(),
  subject: z.string().max(500),
  bodyHtml: z.string(),
  bodyText: z.string().optional(),
  variables: z.array(TemplateVariableSchema).optional(),
  fromName: z.string().max(255).optional(),
  fromEmail: z.string().email().optional(),
  replyToEmail: z.string().email().optional(),
  replyToName: z.string().max(255).optional(),
  status: z.enum(["draft", "active", "archived"])
});

export const ErrorDetailSchema = z.object({
  code: z.string(),
  message: z.string(),
  details: z.record(z.string(), z.unknown()).optional(),
  requestId: z.string(),
  timestamp: z.string().datetime().transform((str) => new Date(str)),
  path: z.string(),
  method: z.string(),
  statusCode: z.number().int(),
  helpUrl: z.string().url().optional()
});

export const FieldErrorSchema = z.object({
  field: z.string(),
  value: z.unknown().optional(),
  code: z.string(),
  message: z.string(),
  context: z.record(z.string(), z.unknown()).optional()
});

export const FileDownloadResponseSchema = z.object({
  downloadUrl: z.string().url(),
  expiresAt: z.string().datetime().transform((str) => new Date(str)),
  file: z.object({
  id: z.string().uuid(),
  version: z.number().int(),
  createdAt: z.string().datetime().transform((str) => new Date(str)),
  createdBy: z.string().uuid().optional(),
  updatedAt: z.string().datetime().transform((str) => new Date(str)),
  updatedBy: z.string().uuid().optional(),
  deletedAt: z.string().datetime().transform((str) => new Date(str)).optional(),
  deletedBy: z.string().uuid().optional(),
  filename: z.string().max(255),
  mimeType: z.string().max(100),
  size: z.number().int().gte(0),
  status: z.enum(["uploading", "processing", "available", "failed"]),
  owner: z.string().uuid(),
  uploadedAt: z.string().datetime().transform((str) => new Date(str))
})
});

export const FileStatusSchema = z.enum(["uploading", "processing", "available", "failed"]);

export const FileUploadRequestSchema = z.object({
  filename: z.string().max(255),
  size: z.number().int().gte(1),
  mimeType: z.string().max(100)
});

export const FileUploadResponseSchema = z.object({
  file: z.string().uuid(),
  uploadUrl: z.string().url(),
  uploadMethod: z.enum(["PUT"]),
  expiresAt: z.string().datetime().transform((str) => new Date(str))
});

export const FormConfigSchema = z.object({
  fields: z.array(FormFieldConfigSchema).optional()
});

export const FormFieldTypeSchema = z.enum(["text", "textarea", "email", "phone", "number", "datetime", "select", "multiselect", "checkbox", "display"]);

export const FormFieldValidationSchema = z.object({
  minLength: z.number().int().optional(),
  maxLength: z.number().int().optional(),
  min: z.number().optional(),
  max: z.number().optional(),
  pattern: z.string().optional()
});

export const FormResponseDataSchema = z.object({
  data: z.record(z.string(), z.unknown())
});

export const FormResponseMetaDataSchema = z.object({
  submittedAt: z.string().datetime().transform((str) => new Date(str)).optional(),
  completionTimeSeconds: z.number().int().optional(),
  ipAddress: z.string().optional()
});

export const FormResponsesSchema = z.object({
  data: z.record(z.string(), z.unknown()),
  metadata: z.object({
  submittedAt: z.string().datetime().transform((str) => new Date(str)).optional(),
  completionTimeSeconds: z.number().int().optional(),
  ipAddress: z.string().optional()
}).optional()
});

export const GenderSchema = z.enum(["male", "female", "non-binary", "other", "prefer-not-to-say"]);

export const GeoCoordinatesSchema = z.object({
  latitude: z.number().gte(-90).lte(90),
  longitude: z.number().gte(-180).lte(180),
  accuracy: z.number().gte(0).optional()
});

export const GeoCoordinatesUpdateSchema = z.object({
  latitude: z.number().gte(-90).lte(90).optional(),
  longitude: z.number().gte(-180).lte(180).optional(),
  accuracy: z.number().gte(0).optional()
});

export const IceServerSchema = z.object({
  urls: z.union([z.string(), z.array(z.string())]),
  username: z.string().optional(),
  credential: z.string().optional()
});

export const IceServersResponseSchema = z.object({
  iceServers: z.array(IceServerSchema)
});

export const InternalServerErrorSchema = z.object({
  code: z.string(),
  message: z.string(),
  details: z.record(z.string(), z.unknown()).optional(),
  requestId: z.string(),
  timestamp: z.string().datetime().transform((str) => new Date(str)),
  path: z.string(),
  method: z.string(),
  statusCode: z.number().int(),
  helpUrl: z.string().url().optional(),
  trackingId: z.string().optional(),
  reported: z.boolean().optional()
});

export const LanguageCodeSchema = z.string().regex(/^[a-z]{2}$/).refine(val => validateLanguageCode(val), { message: "Invalid ISO 639-1 language code" });

export const PersonSchema = z.object({
  id: z.string().uuid(),
  version: z.number().int(),
  createdAt: z.string().datetime().transform((str) => new Date(str)),
  createdBy: z.string().uuid().optional(),
  updatedAt: z.string().datetime().transform((str) => new Date(str)),
  updatedBy: z.string().uuid().optional(),
  deletedAt: z.string().datetime().transform((str) => new Date(str)).optional(),
  deletedBy: z.string().uuid().optional(),
  firstName: z.string().min(1).max(50),
  lastName: z.string().min(1).max(50).optional(),
  middleName: z.string().max(50).optional(),
  dateOfBirth: z.string().regex(/^\d{4}-\d{2}-\d{2}$/).refine(val => { const parsed = new Date(val + "T00:00:00Z"); return !isNaN(parsed.getTime()) && parsed.toISOString().split("T")[0] === val; }, { message: "Invalid calendar date" }).optional(),
  gender: z.enum(["male", "female", "non-binary", "other", "prefer-not-to-say"]).optional(),
  primaryAddress: z.object({
  street1: z.string().min(1).max(100),
  street2: z.string().max(100).optional(),
  city: z.string().min(1).max(50),
  state: z.string().min(1).max(50),
  postalCode: z.string().min(1).max(20),
  country: z.string().regex(/^[A-Z]{2}$/).refine(val => validateCountryCode(val), { message: "Invalid ISO 3166-1 country code" }),
  coordinates: z.object({
  latitude: z.number().gte(-90).lte(90),
  longitude: z.number().gte(-180).lte(180),
  accuracy: z.number().gte(0).optional()
}).optional()
}).optional(),
  contactInfo: z.object({
  email: z.string().email().optional(),
  phone: z.string().regex(/^\+[1-9]\d{1,14}$/).refine(val => validatePhoneNumber(val), { message: "Invalid phone number in E.164 format" }).optional()
}).optional(),
  avatar: z.object({
  file: z.string().uuid().optional(),
  url: z.string().url()
}).optional(),
  languagesSpoken: z.array(LanguageCodeSchema).optional(),
  timezone: z.string().regex(/^[A-Za-z_]+\/[A-Za-z_]+$/).refine(val => validateTimezone(val), { message: "Invalid IANA timezone identifier" }).optional()
});

export const MerchantAccountSchema = z.object({
  id: z.string().uuid(),
  version: z.number().int(),
  createdAt: z.string().datetime().transform((str) => new Date(str)),
  createdBy: z.string().uuid().optional(),
  updatedAt: z.string().datetime().transform((str) => new Date(str)),
  updatedBy: z.string().uuid().optional(),
  deletedAt: z.string().datetime().transform((str) => new Date(str)).optional(),
  deletedBy: z.string().uuid().optional(),
  person: z.union([z.string(), PersonSchema]),
  active: z.boolean(),
  metadata: z.record(z.string(), z.unknown())
});

export const InvoiceLineItemSchema = z.object({
  description: z.string().max(500),
  quantity: z.number().int().gte(1),
  unitPrice: z.number().int().gte(0),
  amount: z.number().int().gte(0),
  metadata: z.record(z.string(), z.unknown()).optional()
});

export const InvoiceSchema = z.object({
  id: z.string().uuid(),
  version: z.number().int(),
  createdAt: z.string().datetime().transform((str) => new Date(str)),
  createdBy: z.string().uuid().optional(),
  updatedAt: z.string().datetime().transform((str) => new Date(str)),
  updatedBy: z.string().uuid().optional(),
  deletedAt: z.string().datetime().transform((str) => new Date(str)).optional(),
  deletedBy: z.string().uuid().optional(),
  invoiceNumber: z.string().max(50),
  customer: z.union([z.string(), PersonSchema]),
  merchant: z.union([z.string(), PersonSchema]),
  merchantAccount: z.union([z.string(), MerchantAccountSchema]).optional(),
  context: z.string().max(255).optional(),
  status: z.enum(["draft", "open", "paid", "void", "uncollectible"]),
  subtotal: z.number().int().gte(0),
  tax: z.number().int().gte(0).optional(),
  total: z.number().int().gte(0),
  currency: z.string().regex(/^[A-Z]{3}$/),
  paymentCaptureMethod: z.enum(["automatic", "manual"]),
  paymentDueAt: z.string().datetime().transform((str) => new Date(str)).optional(),
  lineItems: z.array(InvoiceLineItemSchema),
  paymentStatus: z.enum(["pending", "requires_capture", "processing", "succeeded", "failed", "canceled"]).optional(),
  paidAt: z.string().datetime().transform((str) => new Date(str)).optional(),
  paidBy: z.string().uuid().optional(),
  voidedAt: z.string().datetime().transform((str) => new Date(str)).optional(),
  voidedBy: z.string().uuid().optional(),
  voidThresholdMinutes: z.number().int().optional(),
  authorizedAt: z.string().datetime().transform((str) => new Date(str)).optional(),
  authorizedBy: z.string().uuid().optional(),
  metadata: z.record(z.string(), z.unknown()).optional()
});

export const InvoiceStatusSchema = z.enum(["draft", "open", "paid", "void", "uncollectible"]);

export const JoinVideoCallRequestSchema = z.object({
  displayName: z.string().max(100),
  audioEnabled: z.boolean(),
  videoEnabled: z.boolean()
});

export const LeaveVideoCallResponseSchema = z.object({
  message: z.string(),
  callStillActive: z.boolean(),
  remainingParticipants: z.number().int()
});

export const MaybeStoredFileSchema = z.object({
  file: z.string().uuid().optional(),
  url: z.string().url()
});

export const MaybeStoredFileUpdateSchema = z.object({
  file: z.union([z.string().uuid(), z.null()]).optional(),
  url: z.string().url().optional()
});

export const MessageTypeSchema = z.enum(["text", "system", "video_call"]);

export const NotFoundErrorSchema = z.object({
  code: z.string(),
  message: z.string(),
  details: z.record(z.string(), z.unknown()).optional(),
  requestId: z.string(),
  timestamp: z.string().datetime().transform((str) => new Date(str)),
  path: z.string(),
  method: z.string(),
  statusCode: z.number().int(),
  helpUrl: z.string().url().optional(),
  resourceType: z.string().optional(),
  resource: z.string().optional(),
  suggestions: z.array(z.string()).optional()
});

export const NotificationSchema = z.object({
  id: z.string().uuid(),
  version: z.number().int(),
  createdAt: z.string().datetime().transform((str) => new Date(str)),
  createdBy: z.string().uuid().optional(),
  updatedAt: z.string().datetime().transform((str) => new Date(str)),
  updatedBy: z.string().uuid().optional(),
  deletedAt: z.string().datetime().transform((str) => new Date(str)).optional(),
  deletedBy: z.string().uuid().optional(),
  recipient: z.string().uuid(),
  type: z.enum(["billing", "security", "system", "booking.created", "booking.confirmed", "booking.rejected", "booking.cancelled", "booking.no-show-client", "booking.no-show-provider", "comms.video-call-started", "comms.video-call-joined", "comms.video-call-left", "comms.video-call-ended", "comms.chat-message"]),
  channel: z.enum(["email", "push", "in-app"]),
  title: z.string().max(200),
  message: z.string().max(1000),
  scheduledAt: z.string().datetime().transform((str) => new Date(str)).optional(),
  relatedEntityType: z.string().optional(),
  relatedEntity: z.string().uuid().optional(),
  status: z.enum(["queued", "sent", "delivered", "read", "failed", "expired", "unread"]),
  sentAt: z.string().datetime().transform((str) => new Date(str)).optional(),
  readAt: z.string().datetime().transform((str) => new Date(str)).optional(),
  consentValidated: z.boolean()
});

export const NotificationChannelSchema = z.enum(["email", "push", "in-app"]);

export const NotificationStatusSchema = z.enum(["queued", "sent", "delivered", "read", "failed", "expired", "unread"]);

export const NotificationTypeSchema = z.enum(["billing", "security", "system", "booking.created", "booking.confirmed", "booking.rejected", "booking.cancelled", "booking.no-show-client", "booking.no-show-provider", "comms.video-call-started", "comms.video-call-joined", "comms.video-call-left", "comms.video-call-ended", "comms.chat-message"]);

export const OffsetPaginationMetaSchema = z.object({
  offset: z.number().int(),
  limit: z.number().int(),
  count: z.number().int(),
  totalCount: z.number().int(),
  totalPages: z.number().int(),
  currentPage: z.number().int(),
  hasNextPage: z.boolean(),
  hasPreviousPage: z.boolean()
});

export const OnboardingRequestSchema = z.object({
  refreshUrl: z.string().url(),
  returnUrl: z.string().url()
});

export const OnboardingResponseSchema = z.object({
  onboardingUrl: z.string(),
  metadata: z.record(z.string(), z.unknown()).optional()
});

export const PaymentRequestSchema = z.object({
  paymentMethod: z.string().max(255).optional(),
  metadata: z.record(z.string(), z.unknown()).optional()
});

export const PaymentResponseSchema = z.object({
  checkoutUrl: z.string(),
  metadata: z.record(z.string(), z.unknown()).optional()
});

export const PaymentStatusSchema = z.enum(["pending", "requires_capture", "processing", "succeeded", "failed", "canceled"]);

export const PersonCreateRequestSchema = z.object({
  firstName: z.string().min(1).max(50),
  lastName: z.string().min(1).max(50).optional(),
  middleName: z.string().max(50).optional(),
  dateOfBirth: z.string().regex(/^\d{4}-\d{2}-\d{2}$/).refine(val => { const parsed = new Date(val + "T00:00:00Z"); return !isNaN(parsed.getTime()) && parsed.toISOString().split("T")[0] === val; }, { message: "Invalid calendar date" }).optional(),
  gender: z.enum(["male", "female", "non-binary", "other", "prefer-not-to-say"]).optional(),
  primaryAddress: z.object({
  street1: z.string().min(1).max(100),
  street2: z.string().max(100).optional(),
  city: z.string().min(1).max(50),
  state: z.string().min(1).max(50),
  postalCode: z.string().min(1).max(20),
  country: z.string().regex(/^[A-Z]{2}$/).refine(val => validateCountryCode(val), { message: "Invalid ISO 3166-1 country code" }),
  coordinates: z.object({
  latitude: z.number().gte(-90).lte(90),
  longitude: z.number().gte(-180).lte(180),
  accuracy: z.number().gte(0).optional()
}).optional()
}).optional(),
  contactInfo: z.object({
  email: z.string().email().optional(),
  phone: z.string().regex(/^\+[1-9]\d{1,14}$/).refine(val => validatePhoneNumber(val), { message: "Invalid phone number in E.164 format" }).optional()
}).optional(),
  avatar: z.object({
  file: z.string().uuid().optional(),
  url: z.string().url()
}).optional(),
  languagesSpoken: z.array(LanguageCodeSchema).optional(),
  timezone: z.string().regex(/^[A-Za-z_]+\/[A-Za-z_]+$/).refine(val => validateTimezone(val), { message: "Invalid IANA timezone identifier" }).optional()
});

export const PersonUpdateRequestSchema = z.object({
  firstName: z.string().min(1).max(50).optional(),
  lastName: z.union([z.string().min(1).max(50), z.null()]).optional(),
  middleName: z.union([z.string().max(50), z.null()]).optional(),
  dateOfBirth: z.union([z.string().regex(/^\d{4}-\d{2}-\d{2}$/).refine(val => { const parsed = new Date(val + "T00:00:00Z"); return !isNaN(parsed.getTime()) && parsed.toISOString().split("T")[0] === val; }, { message: "Invalid calendar date" }), z.null()]).optional(),
  gender: z.union([z.enum(["male", "female", "non-binary", "other", "prefer-not-to-say"]), z.null()]).optional(),
  primaryAddress: z.union([z.object({
  street1: z.string().min(1).max(100).optional(),
  street2: z.union([z.string().max(100), z.null()]).optional(),
  city: z.string().min(1).max(50).optional(),
  state: z.string().min(1).max(50).optional(),
  postalCode: z.string().min(1).max(20).optional(),
  country: z.string().regex(/^[A-Z]{2}$/).refine(val => validateCountryCode(val), { message: "Invalid ISO 3166-1 country code" }).optional(),
  coordinates: z.union([z.object({
  latitude: z.number().gte(-90).lte(90).optional(),
  longitude: z.number().gte(-180).lte(180).optional(),
  accuracy: z.number().gte(0).optional()
}), z.null()]).optional()
}), z.null()]).optional(),
  contactInfo: z.union([z.object({
  email: z.string().email().optional(),
  phone: z.string().regex(/^\+[1-9]\d{1,14}$/).refine(val => validatePhoneNumber(val), { message: "Invalid phone number in E.164 format" }).optional()
}), z.null()]).optional(),
  avatar: z.union([z.object({
  file: z.union([z.string().uuid(), z.null()]).optional(),
  url: z.string().url().optional()
}), z.null()]).optional(),
  languagesSpoken: z.union([z.array(LanguageCodeSchema), z.null()]).optional(),
  timezone: z.union([z.string().regex(/^[A-Za-z_]+\/[A-Za-z_]+$/).refine(val => validateTimezone(val), { message: "Invalid IANA timezone identifier" }), z.null()]).optional()
});

export const PhoneNumberSchema = z.string().regex(/^\+[1-9]\d{1,14}$/).refine(val => validatePhoneNumber(val), { message: "Invalid phone number in E.164 format" });

export const RateLimitErrorSchema = z.object({
  code: z.string(),
  message: z.string(),
  details: z.record(z.string(), z.unknown()).optional(),
  requestId: z.string(),
  timestamp: z.string().datetime().transform((str) => new Date(str)),
  path: z.string(),
  method: z.string(),
  statusCode: z.number().int(),
  helpUrl: z.string().url().optional(),
  limitType: z.enum(["requests", "bandwidth", "concurrent"]),
  limit: z.number().int(),
  usage: z.number().int(),
  resetTime: z.number().int(),
  windowSize: z.number().int()
});

export const RecurrencePatternSchema = z.object({
  type: z.enum(["daily", "weekly", "monthly", "yearly"]),
  interval: z.number().int().gte(1).optional(),
  daysOfWeek: z.array(z.number().int()).optional(),
  dayOfMonth: z.number().int().gte(1).lte(31).optional(),
  monthOfYear: z.number().int().gte(1).lte(12).optional(),
  endDate: z.string().regex(/^\d{4}-\d{2}-\d{2}$/).refine(val => { const parsed = new Date(val + "T00:00:00Z"); return !isNaN(parsed.getTime()) && parsed.toISOString().split("T")[0] === val; }, { message: "Invalid calendar date" }).optional(),
  maxOccurrences: z.number().int().gte(1).optional()
});

export const RecurrenceTypeSchema = z.enum(["daily", "weekly", "monthly", "yearly"]);

export const RefundRequestSchema = z.object({
  amount: z.number().int().gte(0).optional(),
  reason: z.string().max(500).optional(),
  metadata: z.record(z.string(), z.unknown()).optional()
});

export const RefundResponseSchema = z.object({
  refundedAmount: z.number().int().gte(0),
  metadata: z.record(z.string(), z.unknown()).optional()
});

export const ReviewSchema = z.object({
  id: z.string().uuid(),
  version: z.number().int(),
  createdAt: z.string().datetime().transform((str) => new Date(str)),
  createdBy: z.string().uuid().optional(),
  updatedAt: z.string().datetime().transform((str) => new Date(str)),
  updatedBy: z.string().uuid().optional(),
  deletedAt: z.string().datetime().transform((str) => new Date(str)).optional(),
  deletedBy: z.string().uuid().optional(),
  context: z.string().uuid(),
  reviewer: z.string().uuid(),
  reviewType: z.string().max(50),
  reviewedEntity: z.string().uuid().optional(),
  npsScore: z.number().int().gte(0).lte(10),
  comment: z.string().max(1000).optional()
});

<<<<<<< HEAD
export const ScheduleExceptionSchema = z.intersection(BaseEntitySchema, z.object({
  event: UUIDSchema,
  owner: UUIDSchema,
  context: z.string().optional(),
=======
export const ScheduleExceptionSchema = z.object({
  id: z.string().uuid(),
  version: z.number().int(),
  createdAt: z.string().datetime().transform((str) => new Date(str)),
  createdBy: z.string().uuid().optional(),
  updatedAt: z.string().datetime().transform((str) => new Date(str)),
  updatedBy: z.string().uuid().optional(),
  deletedAt: z.string().datetime().transform((str) => new Date(str)).optional(),
  deletedBy: z.string().uuid().optional(),
  event: z.string().uuid(),
  owner: z.string().uuid(),
  context: z.string().uuid().optional(),
>>>>>>> e55a8147
  timezone: z.string(),
  startDatetime: z.string().datetime().transform((str) => new Date(str)),
  endDatetime: z.string().datetime().transform((str) => new Date(str)),
  reason: z.string().max(500),
  recurring: z.boolean(),
  recurrencePattern: z.object({
  type: z.enum(["daily", "weekly", "monthly", "yearly"]),
  interval: z.number().int().gte(1).optional(),
  daysOfWeek: z.array(z.number().int()).optional(),
  dayOfMonth: z.number().int().gte(1).lte(31).optional(),
  endDate: z.string().regex(/^\d{4}-\d{2}-\d{2}$/).refine(val => { const parsed = new Date(val + "T00:00:00Z"); return !isNaN(parsed.getTime()) && parsed.toISOString().split("T")[0] === val; }, { message: "Invalid calendar date" }).optional(),
  maxOccurrences: z.number().int().gte(1).optional()
}).optional()
});

export const ScheduleExceptionCreateRequestSchema = z.object({
  timezone: z.string().optional(),
  startDatetime: z.string().datetime().transform((str) => new Date(str)),
  endDatetime: z.string().datetime().transform((str) => new Date(str)),
  reason: z.string().max(500),
  recurring: z.boolean().optional(),
  recurrencePattern: z.object({
  type: z.enum(["daily", "weekly", "monthly", "yearly"]),
  interval: z.number().int().gte(1).optional(),
  daysOfWeek: z.array(z.number().int()).optional(),
  dayOfMonth: z.number().int().gte(1).lte(31).optional(),
  endDate: z.string().regex(/^\d{4}-\d{2}-\d{2}$/).refine(val => { const parsed = new Date(val + "T00:00:00Z"); return !isNaN(parsed.getTime()) && parsed.toISOString().split("T")[0] === val; }, { message: "Invalid calendar date" }).optional(),
  maxOccurrences: z.number().int().gte(1).optional()
}).optional()
});

export const SendTextMessageRequestSchema = z.object({
  messageType: z.enum(["text"]),
  message: z.string().max(5000)
});

export const SlotStatusSchema = z.enum(["available", "booked", "blocked"]);

export const StartVideoCallDataSchema = z.object({
  status: z.enum(["starting"]),
  participants: z.array(CallParticipantSchema)
});

export const StartVideoCallRequestSchema = z.object({
  messageType: z.enum(["video_call"]),
  videoCallData: z.object({
  status: z.enum(["starting"]),
  participants: z.array(CallParticipantSchema)
})
});

export const StoredFileSchema = z.object({
  id: z.string().uuid(),
  version: z.number().int(),
  createdAt: z.string().datetime().transform((str) => new Date(str)),
  createdBy: z.string().uuid().optional(),
  updatedAt: z.string().datetime().transform((str) => new Date(str)),
  updatedBy: z.string().uuid().optional(),
  deletedAt: z.string().datetime().transform((str) => new Date(str)).optional(),
  deletedBy: z.string().uuid().optional(),
  filename: z.string().max(255),
  mimeType: z.string().max(100),
  size: z.number().int().gte(0),
  status: z.enum(["uploading", "processing", "available", "failed"]),
  owner: z.string().uuid(),
  uploadedAt: z.string().datetime().transform((str) => new Date(str))
});

export const TemplateStatusSchema = z.enum(["draft", "active", "archived"]);

export const TestTemplateRequestSchema = z.object({
  recipientEmail: z.string().email(),
  recipientName: z.string().max(255).optional(),
  variables: z.record(z.string(), z.unknown()).optional()
});

export const TestTemplateResultSchema = z.object({
  queue: z.object({
  id: z.string().uuid(),
  version: z.number().int(),
  createdAt: z.string().datetime().transform((str) => new Date(str)),
  createdBy: z.string().uuid().optional(),
  updatedAt: z.string().datetime().transform((str) => new Date(str)),
  updatedBy: z.string().uuid().optional(),
  deletedAt: z.string().datetime().transform((str) => new Date(str)).optional(),
  deletedBy: z.string().uuid().optional(),
  template: z.string().uuid().optional(),
  templateTags: z.array(z.string()).optional(),
  recipientEmail: z.string().email(),
  recipientName: z.string().max(255).optional(),
  variables: z.record(z.string(), z.unknown()).optional(),
  metadata: z.record(z.string(), z.unknown()).optional(),
  status: z.enum(["pending", "processing", "sent", "failed", "cancelled"]),
  priority: z.number().int().gte(1).lte(10),
  scheduledAt: z.string().datetime().transform((str) => new Date(str)).optional(),
  attempts: z.number().int().gte(0),
  lastAttemptAt: z.string().datetime().transform((str) => new Date(str)).optional(),
  nextRetryAt: z.string().datetime().transform((str) => new Date(str)).optional(),
  lastError: z.string().optional(),
  sentAt: z.string().datetime().transform((str) => new Date(str)).optional(),
  provider: z.enum(["smtp", "postmark"]).optional(),
  providerMessageId: z.string().max(255).optional(),
  cancelledAt: z.string().datetime().transform((str) => new Date(str)).optional(),
  cancelledBy: z.string().uuid().optional(),
  cancellationReason: z.string().max(500).optional()
})
});

<<<<<<< HEAD
export const TimeSlotSchema = z.intersection(BaseEntitySchema, z.object({
  id: UUIDSchema,
  owner: UUIDSchema,
  event: UUIDSchema,
  context: z.string().optional(),
=======
export const TimeSlotSchema = z.object({
  id: z.string().uuid(),
  version: z.number().int(),
  createdAt: z.string().datetime().transform((str) => new Date(str)),
  createdBy: z.string().uuid().optional(),
  updatedAt: z.string().datetime().transform((str) => new Date(str)),
  updatedBy: z.string().uuid().optional(),
  deletedAt: z.string().datetime().transform((str) => new Date(str)).optional(),
  deletedBy: z.string().uuid().optional(),
  owner: z.string().uuid(),
  event: z.string().uuid(),
  context: z.string().uuid().optional(),
>>>>>>> e55a8147
  date: z.string().regex(/^\d{4}-\d{2}-\d{2}$/).refine(val => { const parsed = new Date(val + "T00:00:00Z"); return !isNaN(parsed.getTime()) && parsed.toISOString().split("T")[0] === val; }, { message: "Invalid calendar date" }),
  startTime: z.string().datetime().transform((str) => new Date(str)),
  endTime: z.string().datetime().transform((str) => new Date(str)),
  locationTypes: z.array(LocationTypeSchema),
  status: z.enum(["available", "booked", "blocked"]),
  billingOverride: z.object({
  price: z.number().int().gte(0),
  currency: z.string(),
  cancellationThresholdMinutes: z.number().int().gte(0).lte(10080)
}).optional(),
  booking: z.string().uuid().optional()
});

export const TimezoneIdSchema = z.string().regex(/^[A-Za-z_]+\/[A-Za-z_]+$/).refine(val => validateTimezone(val), { message: "Invalid IANA timezone identifier" });

export const UpdateInvoiceRequestSchema = z.object({
  paymentCaptureMethod: z.enum(["automatic", "manual"]).optional(),
  paymentDueAt: z.string().datetime().transform((str) => new Date(str)).optional(),
  voidThresholdMinutes: z.number().int().optional(),
  lineItems: z.array(CreateLineItemRequestSchema).optional(),
  metadata: z.record(z.string(), z.unknown()).optional()
});

export const UpdateParticipantRequestSchema = z.object({
  audioEnabled: z.boolean().optional(),
  videoEnabled: z.boolean().optional()
});

export const UpdateTemplateRequestSchema = z.object({
  tags: z.array(z.string()).optional(),
  name: z.string().max(255).optional(),
  description: z.string().max(500).optional(),
  subject: z.string().max(500).optional(),
  bodyHtml: z.string().optional(),
  bodyText: z.string().optional(),
  variables: z.array(TemplateVariableSchema).optional(),
  fromName: z.string().optional(),
  fromEmail: z.string().email().optional(),
  replyToEmail: z.string().email().optional(),
  replyToName: z.string().optional(),
  status: z.enum(["draft", "active", "archived"]).optional()
});

export const UrlSchema = z.string().url();

export const ValidationErrorSchema = z.object({
  code: z.string(),
  message: z.string(),
  details: z.record(z.string(), z.unknown()).optional(),
  requestId: z.string(),
  timestamp: z.string().datetime().transform((str) => new Date(str)),
  path: z.string(),
  method: z.string(),
  statusCode: z.number().int(),
  helpUrl: z.string().url().optional(),
  fieldErrors: z.array(FieldErrorSchema).optional(),
  globalErrors: z.array(z.string()).optional()
});

export const VariableTypeSchema = z.enum(["string", "number", "boolean", "date", "datetime", "url", "email", "array"]);

export const VideoCallDataSchema = z.object({
  status: z.enum(["starting", "active", "ended", "cancelled"]),
  roomUrl: z.string().optional(),
  token: z.string().optional(),
  startedAt: z.string().datetime().transform((str) => new Date(str)).optional(),
  startedBy: z.string().uuid().optional(),
  endedAt: z.string().datetime().transform((str) => new Date(str)).optional(),
  endedBy: z.string().uuid().optional(),
  durationMinutes: z.number().int().optional(),
  participants: z.array(CallParticipantSchema)
});

export const VideoCallEndResponseSchema = z.object({
  message: z.string(),
  callDuration: z.number().int().optional()
});

export const VideoCallJoinResponseSchema = z.object({
  roomUrl: z.string(),
  token: z.string(),
  callStatus: z.enum(["starting", "active", "ended", "cancelled"]),
  participants: z.array(CallParticipantSchema)
});

export const VideoCallStatusSchema = z.enum(["starting", "active", "ended", "cancelled"]);

export const ListAuditLogsQuery = z.object({
  resourceType: z.string().optional(),
  resource: UUIDSchema.optional(),
  user: UUIDSchema.optional(),
  action: AuditActionSchema.optional(),
  startDate: z.string().datetime().transform((str) => new Date(str)).optional(),
  endDate: z.string().datetime().transform((str) => new Date(str)).optional(),
  offset: z.coerce.number().int().gte(0).optional(),
  limit: z.coerce.number().int().gte(1).lte(100).optional(),
  page: z.coerce.number().int().gte(1).optional(),
  pageSize: z.coerce.number().int().gte(1).lte(100).optional(),
  q: z.string().max(500).optional(),
  sort: z.string().optional(),
});

export const ListAuditLogsResponse = z.object({
  data: z.array(AuditLogEntrySchema),
  pagination: z.object({
  offset: z.number().int(),
  limit: z.number().int(),
  count: z.number().int(),
  totalCount: z.number().int(),
  totalPages: z.number().int(),
  currentPage: z.number().int(),
  hasNextPage: z.boolean(),
  hasPreviousPage: z.boolean()
})
});

export const CreateInvoiceBody = CreateInvoiceRequestSchema;

export const CreateInvoiceResponse = InvoiceSchema;

export const ListInvoicesQuery = z.object({
  customer: UUIDSchema.optional(),
  merchant: UUIDSchema.optional(),
  status: InvoiceStatusSchema.optional(),
  context: z.string().optional(),
  offset: z.coerce.number().int().gte(0).optional(),
  limit: z.coerce.number().int().gte(1).lte(100).optional(),
  page: z.coerce.number().int().gte(1).optional(),
  pageSize: z.coerce.number().int().gte(1).lte(100).optional(),
  q: z.string().max(500).optional(),
  sort: z.string().optional(),
});

export const ListInvoicesResponse = z.object({
  data: z.array(InvoiceSchema),
  pagination: z.object({
  offset: z.number().int(),
  limit: z.number().int(),
  count: z.number().int(),
  totalCount: z.number().int(),
  totalPages: z.number().int(),
  currentPage: z.number().int(),
  hasNextPage: z.boolean(),
  hasPreviousPage: z.boolean()
})
});

export const GetInvoiceParams = z.object({
  invoice: UUIDSchema,
});

export const GetInvoiceQuery = z.object({
  expand: z.string().optional(),
});

export const GetInvoiceResponse = InvoiceSchema;

export const UpdateInvoiceParams = z.object({
  invoice: UUIDSchema,
});

export const UpdateInvoiceBody = UpdateInvoiceRequestSchema;

export const UpdateInvoiceResponse = InvoiceSchema;

export const DeleteInvoiceParams = z.object({
  invoice: UUIDSchema,
});

export const DeleteInvoiceResponse = z.void();

export const CaptureInvoicePaymentParams = z.object({
  invoice: UUIDSchema,
});

export const CaptureInvoicePaymentResponse = InvoiceSchema;

export const FinalizeInvoiceParams = z.object({
  invoice: UUIDSchema,
});

export const FinalizeInvoiceResponse = InvoiceSchema;

export const MarkInvoiceUncollectibleParams = z.object({
  invoice: UUIDSchema,
});

export const MarkInvoiceUncollectibleResponse = InvoiceSchema;

export const PayInvoiceParams = z.object({
  invoice: UUIDSchema,
});

export const PayInvoiceBody = PaymentRequestSchema;

export const PayInvoiceResponse = PaymentResponseSchema;

export const RefundInvoicePaymentParams = z.object({
  invoice: UUIDSchema,
});

export const RefundInvoicePaymentBody = RefundRequestSchema;

export const RefundInvoicePaymentResponse = RefundResponseSchema;

export const VoidInvoiceParams = z.object({
  invoice: UUIDSchema,
});

export const VoidInvoiceResponse = InvoiceSchema;

export const CreateMerchantAccountBody = CreateMerchantAccountRequestSchema;

export const CreateMerchantAccountResponse = MerchantAccountSchema;

export const GetMerchantAccountParams = z.object({
  merchantAccount: z.union([UUIDSchema, z.enum(["me"])]),
});

export const GetMerchantAccountQuery = z.object({
  expand: z.string().optional(),
});

export const GetMerchantAccountResponse = MerchantAccountSchema;

export const GetMerchantDashboardParams = z.object({
  merchantAccount: z.union([UUIDSchema, z.enum(["me"])]),
});

export const GetMerchantDashboardResponse = DashboardResponseSchema;

export const OnboardMerchantAccountParams = z.object({
  merchantAccount: UUIDSchema,
});

export const OnboardMerchantAccountBody = OnboardingRequestSchema;

export const OnboardMerchantAccountResponse = OnboardingResponseSchema;

export const HandleStripeWebhookBody = z.unknown();

export const HandleStripeWebhookResponse = z.unknown();

export const CreateBookingBody = BookingCreateRequestSchema;

export const CreateBookingResponse = BookingSchema;

export const ListBookingsQuery = z.object({
  provider: UUIDSchema.optional(),
  client: UUIDSchema.optional(),
  status: BookingStatusSchema.optional(),
  startDate: z.string().datetime().transform((str) => new Date(str)).optional(),
  endDate: z.string().datetime().transform((str) => new Date(str)).optional(),
  expand: z.string().optional(),
  offset: z.coerce.number().int().gte(0).optional(),
  limit: z.coerce.number().int().gte(1).lte(100).optional(),
  page: z.coerce.number().int().gte(1).optional(),
  pageSize: z.coerce.number().int().gte(1).lte(100).optional(),
  q: z.string().max(500).optional(),
  sort: z.string().optional(),
});

export const ListBookingsResponse = z.object({
  data: z.array(BookingSchema),
  pagination: z.object({
  offset: z.number().int(),
  limit: z.number().int(),
  count: z.number().int(),
  totalCount: z.number().int(),
  totalPages: z.number().int(),
  currentPage: z.number().int(),
  hasNextPage: z.boolean(),
  hasPreviousPage: z.boolean()
})
});

export const GetBookingParams = z.object({
  booking: UUIDSchema,
});

export const GetBookingQuery = z.object({
  expand: z.string().optional(),
});

export const GetBookingResponse = BookingSchema;

export const CancelBookingParams = z.object({
  booking: UUIDSchema,
});

export const CancelBookingBody = BookingActionRequestSchema;

export const CancelBookingResponse = BookingSchema;

export const ConfirmBookingParams = z.object({
  booking: UUIDSchema,
});

export const ConfirmBookingBody = BookingActionRequestSchema;

export const ConfirmBookingResponse = BookingSchema;

export const MarkNoShowBookingParams = z.object({
  booking: UUIDSchema,
});

export const MarkNoShowBookingBody = BookingActionRequestSchema;

export const MarkNoShowBookingResponse = BookingSchema;

export const RejectBookingParams = z.object({
  booking: UUIDSchema,
});

export const RejectBookingBody = BookingActionRequestSchema;

export const RejectBookingResponse = BookingSchema;

export const ListBookingEventsQuery = z.object({
  owner: UUIDSchema.optional(),
  context: z.string().optional(),
  locationType: LocationTypeSchema.optional(),
  status: BookingEventStatusSchema.optional(),
  availableFrom: z.string().datetime().transform((str) => new Date(str)).optional(),
  availableTo: z.string().datetime().transform((str) => new Date(str)).optional(),
  tags: z.union([z.string(), z.array(z.string())]).optional(),
  expand: z.string().optional(),
  offset: z.coerce.number().int().gte(0).optional(),
  limit: z.coerce.number().int().gte(1).lte(100).optional(),
  page: z.coerce.number().int().gte(1).optional(),
  pageSize: z.coerce.number().int().gte(1).lte(100).optional(),
  q: z.string().max(500).optional(),
  sort: z.string().optional(),
});

export const ListBookingEventsResponse = z.object({
  data: z.array(BookingEventSchema),
  pagination: z.object({
  offset: z.number().int(),
  limit: z.number().int(),
  count: z.number().int(),
  totalCount: z.number().int(),
  totalPages: z.number().int(),
  currentPage: z.number().int(),
  hasNextPage: z.boolean(),
  hasPreviousPage: z.boolean()
})
});

export const CreateBookingEventBody = BookingEventCreateRequestSchema;

export const CreateBookingEventResponse = BookingEventSchema;

export const GetBookingEventParams = z.object({
  event: z.union([UUIDSchema, z.enum(["me"])]),
});

export const GetBookingEventQuery = z.object({
  expand: z.string().optional(),
});

export const GetBookingEventResponse = BookingEventSchema;

export const UpdateBookingEventParams = z.object({
  event: UUIDSchema,
});

export const UpdateBookingEventBody = BookingEventUpdateRequestSchema;

export const UpdateBookingEventResponse = BookingEventSchema;

export const DeleteBookingEventParams = z.object({
  event: UUIDSchema,
});

export const DeleteBookingEventResponse = z.void();

export const CreateScheduleExceptionParams = z.object({
  event: UUIDSchema,
});

export const CreateScheduleExceptionBody = ScheduleExceptionCreateRequestSchema;

export const CreateScheduleExceptionResponse = ScheduleExceptionSchema;

export const ListScheduleExceptionsParams = z.object({
  event: UUIDSchema,
});

export const ListScheduleExceptionsQuery = z.object({
  offset: z.coerce.number().int().gte(0).optional(),
  limit: z.coerce.number().int().gte(1).lte(100).optional(),
  page: z.coerce.number().int().gte(1).optional(),
  pageSize: z.coerce.number().int().gte(1).lte(100).optional(),
  q: z.string().max(500).optional(),
  sort: z.string().optional(),
});

export const ListScheduleExceptionsResponse = z.object({
  data: z.array(ScheduleExceptionSchema),
  pagination: z.object({
  offset: z.number().int(),
  limit: z.number().int(),
  count: z.number().int(),
  totalCount: z.number().int(),
  totalPages: z.number().int(),
  currentPage: z.number().int(),
  hasNextPage: z.boolean(),
  hasPreviousPage: z.boolean()
})
});

export const GetScheduleExceptionParams = z.object({
  event: UUIDSchema,
  exception: UUIDSchema,
});

export const GetScheduleExceptionResponse = ScheduleExceptionSchema;

export const DeleteScheduleExceptionParams = z.object({
  event: UUIDSchema,
  exception: UUIDSchema,
});

export const DeleteScheduleExceptionResponse = z.void();

export const GetTimeSlotParams = z.object({
  slotId: UUIDSchema,
});

export const GetTimeSlotQuery = z.object({
  expand: z.string().optional(),
});

export const GetTimeSlotResponse = TimeSlotSchema;

export const CreateChatRoomBody = CreateChatRoomRequestSchema;

export const CreateChatRoomResponse = ChatRoomSchema;

export const ListChatRoomsQuery = z.object({
  status: ChatRoomStatusSchema.optional(),
  context: UUIDSchema.optional(),
  withParticipant: UUIDSchema.optional(),
  hasActiveCall: z.coerce.boolean().optional(),
  offset: z.coerce.number().int().gte(0).optional(),
  limit: z.coerce.number().int().gte(1).lte(100).optional(),
  page: z.coerce.number().int().gte(1).optional(),
  pageSize: z.coerce.number().int().gte(1).lte(100).optional(),
  q: z.string().max(500).optional(),
  sort: z.string().optional(),
});

export const ListChatRoomsResponse = z.object({
  data: z.array(ChatRoomSchema),
  pagination: z.object({
  offset: z.number().int(),
  limit: z.number().int(),
  count: z.number().int(),
  totalCount: z.number().int(),
  totalPages: z.number().int(),
  currentPage: z.number().int(),
  hasNextPage: z.boolean(),
  hasPreviousPage: z.boolean()
})
});

export const GetChatRoomParams = z.object({
  room: UUIDSchema,
});

export const GetChatRoomResponse = ChatRoomSchema;

export const GetChatMessagesParams = z.object({
  room: UUIDSchema,
});

export const GetChatMessagesQuery = z.object({
  messageType: MessageTypeSchema.optional(),
  offset: z.coerce.number().int().gte(0).optional(),
  limit: z.coerce.number().int().gte(1).lte(100).optional(),
  page: z.coerce.number().int().gte(1).optional(),
  pageSize: z.coerce.number().int().gte(1).lte(100).optional(),
  q: z.string().max(500).optional(),
  sort: z.string().optional(),
});

export const GetChatMessagesResponse = z.object({
  data: z.array(ChatMessageSchema),
  pagination: z.object({
  offset: z.number().int(),
  limit: z.number().int(),
  count: z.number().int(),
  totalCount: z.number().int(),
  totalPages: z.number().int(),
  currentPage: z.number().int(),
  hasNextPage: z.boolean(),
  hasPreviousPage: z.boolean()
})
});

export const SendChatMessageParams = z.object({
  room: UUIDSchema,
});

export const SendChatMessageBody = z.union([SendTextMessageRequestSchema, StartVideoCallRequestSchema]);

export const SendChatMessageResponse = ChatMessageSchema;

export const EndVideoCallParams = z.object({
  room: UUIDSchema,
});

export const EndVideoCallResponse = VideoCallEndResponseSchema;

export const JoinVideoCallParams = z.object({
  room: UUIDSchema,
});

export const JoinVideoCallBody = JoinVideoCallRequestSchema;

export const JoinVideoCallResponse = VideoCallJoinResponseSchema;

export const LeaveVideoCallParams = z.object({
  room: UUIDSchema,
});

export const LeaveVideoCallResponse = LeaveVideoCallResponseSchema;

export const UpdateVideoCallParticipantParams = z.object({
  room: UUIDSchema,
});

export const UpdateVideoCallParticipantBody = UpdateParticipantRequestSchema;

export const UpdateVideoCallParticipantResponse = CallParticipantSchema;

export const GetIceServersResponse = IceServersResponseSchema;

export const ListEmailQueueItemsQuery = z.object({
  status: EmailQueueStatusSchema.optional(),
  recipientEmail: EmailSchema.optional(),
  dateFrom: z.string().datetime().transform((str) => new Date(str)).optional(),
  dateTo: z.string().datetime().transform((str) => new Date(str)).optional(),
  priority: z.coerce.number().int().optional(),
  scheduledOnly: z.coerce.boolean().optional(),
  offset: z.coerce.number().int().gte(0).optional(),
  limit: z.coerce.number().int().gte(1).lte(100).optional(),
  page: z.coerce.number().int().gte(1).optional(),
  pageSize: z.coerce.number().int().gte(1).lte(100).optional(),
  q: z.string().max(500).optional(),
  sort: z.string().optional(),
});

export const ListEmailQueueItemsResponse = z.object({
  data: z.array(EmailQueueItemSchema),
  pagination: z.object({
  offset: z.number().int(),
  limit: z.number().int(),
  count: z.number().int(),
  totalCount: z.number().int(),
  totalPages: z.number().int(),
  currentPage: z.number().int(),
  hasNextPage: z.boolean(),
  hasPreviousPage: z.boolean()
})
});

export const GetEmailQueueItemParams = z.object({
  queue: UUIDSchema,
});

export const GetEmailQueueItemResponse = EmailQueueItemSchema;

export const CancelEmailQueueItemParams = z.object({
  queue: UUIDSchema,
});

export const CancelEmailQueueItemBody = CancelEmailRequestSchema;

export const CancelEmailQueueItemResponse = EmailQueueItemSchema;

export const RetryEmailQueueItemParams = z.object({
  queue: UUIDSchema,
});

export const RetryEmailQueueItemResponse = EmailQueueItemSchema;

export const ListEmailTemplatesQuery = z.object({
  status: TemplateStatusSchema.optional(),
  tags: z.string().transform(val => val.split(",").filter(Boolean)).optional(),
  offset: z.coerce.number().int().gte(0).optional(),
  limit: z.coerce.number().int().gte(1).lte(100).optional(),
  page: z.coerce.number().int().gte(1).optional(),
  pageSize: z.coerce.number().int().gte(1).lte(100).optional(),
  q: z.string().max(500).optional(),
  sort: z.string().optional(),
});

export const ListEmailTemplatesResponse = z.object({
  data: z.array(EmailTemplateSchema),
  pagination: z.object({
  offset: z.number().int(),
  limit: z.number().int(),
  count: z.number().int(),
  totalCount: z.number().int(),
  totalPages: z.number().int(),
  currentPage: z.number().int(),
  hasNextPage: z.boolean(),
  hasPreviousPage: z.boolean()
})
});

export const CreateEmailTemplateBody = CreateTemplateRequestSchema;

export const CreateEmailTemplateResponse = EmailTemplateSchema;

export const GetEmailTemplateParams = z.object({
  template: UUIDSchema,
});

export const GetEmailTemplateResponse = EmailTemplateSchema;

export const UpdateEmailTemplateParams = z.object({
  template: UUIDSchema,
});

export const UpdateEmailTemplateBody = UpdateTemplateRequestSchema;

export const UpdateEmailTemplateResponse = EmailTemplateSchema;

export const TestEmailTemplateParams = z.object({
  template: UUIDSchema,
});

export const TestEmailTemplateBody = TestTemplateRequestSchema;

export const TestEmailTemplateResponse = TestTemplateResultSchema;

export const ListNotificationsQuery = z.object({
  type: NotificationTypeSchema.optional(),
  channel: NotificationChannelSchema.optional(),
  status: NotificationStatusSchema.optional(),
  startDate: z.string().datetime().transform((str) => new Date(str)).optional(),
  endDate: z.string().datetime().transform((str) => new Date(str)).optional(),
  offset: z.coerce.number().int().gte(0).optional(),
  limit: z.coerce.number().int().gte(1).lte(100).optional(),
  page: z.coerce.number().int().gte(1).optional(),
  pageSize: z.coerce.number().int().gte(1).lte(100).optional(),
  q: z.string().max(500).optional(),
  sort: z.string().optional(),
});

export const ListNotificationsResponse = z.object({
  data: z.array(NotificationSchema),
  pagination: z.object({
  offset: z.number().int(),
  limit: z.number().int(),
  count: z.number().int(),
  totalCount: z.number().int(),
  totalPages: z.number().int(),
  currentPage: z.number().int(),
  hasNextPage: z.boolean(),
  hasPreviousPage: z.boolean()
})
});

export const MarkAllNotificationsAsReadQuery = z.object({
  type: NotificationTypeSchema.optional(),
});

export const MarkAllNotificationsAsReadResponse = z.object({
  markedCount: z.number().int()
});

export const GetNotificationParams = z.object({
  notif: UUIDSchema,
});

export const GetNotificationResponse = NotificationSchema;

export const MarkNotificationAsReadParams = z.object({
  notif: UUIDSchema,
});

export const MarkNotificationAsReadResponse = NotificationSchema;

export const CreatePersonBody = PersonCreateRequestSchema;

export const CreatePersonResponse = PersonSchema;

export const ListPersonsQuery = z.object({
  offset: z.coerce.number().int().gte(0).optional(),
  limit: z.coerce.number().int().gte(1).lte(100).optional(),
  page: z.coerce.number().int().gte(1).optional(),
  pageSize: z.coerce.number().int().gte(1).lte(100).optional(),
  q: z.string().max(500).optional(),
  sort: z.string().optional(),
});

export const ListPersonsResponse = z.object({
  data: z.array(PersonSchema),
  pagination: z.object({
  offset: z.number().int(),
  limit: z.number().int(),
  count: z.number().int(),
  totalCount: z.number().int(),
  totalPages: z.number().int(),
  currentPage: z.number().int(),
  hasNextPage: z.boolean(),
  hasPreviousPage: z.boolean()
})
});

export const GetPersonParams = z.object({
  person: z.union([UUIDSchema, z.enum(["me"])]),
});

export const GetPersonResponse = PersonSchema;

export const UpdatePersonParams = z.object({
  person: UUIDSchema,
});

export const UpdatePersonBody = PersonUpdateRequestSchema;

export const UpdatePersonResponse = PersonSchema;

export const CreateReviewBody = CreateReviewRequestSchema;

export const CreateReviewResponse = ReviewSchema;

export const ListReviewsQuery = z.object({
  context: UUIDSchema.optional(),
  reviewer: UUIDSchema.optional(),
  reviewType: z.string().optional(),
  reviewedEntity: UUIDSchema.optional(),
  offset: z.coerce.number().int().gte(0).optional(),
  limit: z.coerce.number().int().gte(1).lte(100).optional(),
  page: z.coerce.number().int().gte(1).optional(),
  pageSize: z.coerce.number().int().gte(1).lte(100).optional(),
  q: z.string().max(500).optional(),
  sort: z.string().optional(),
});

export const ListReviewsResponse = z.object({
  data: z.array(ReviewSchema),
  pagination: z.object({
  offset: z.number().int(),
  limit: z.number().int(),
  count: z.number().int(),
  totalCount: z.number().int(),
  totalPages: z.number().int(),
  currentPage: z.number().int(),
  hasNextPage: z.boolean(),
  hasPreviousPage: z.boolean()
})
});

export const GetReviewParams = z.object({
  review: UUIDSchema,
});

export const GetReviewResponse = ReviewSchema;

export const DeleteReviewParams = z.object({
  review: UUIDSchema,
});

export const DeleteReviewResponse = z.void();

export const ListFilesQuery = z.object({
  status: FileStatusSchema.optional(),
  owner: UUIDSchema.optional(),
  offset: z.coerce.number().int().gte(0).optional(),
  limit: z.coerce.number().int().gte(1).lte(100).optional(),
  page: z.coerce.number().int().gte(1).optional(),
  pageSize: z.coerce.number().int().gte(1).lte(100).optional(),
  q: z.string().max(500).optional(),
  sort: z.string().optional(),
});

export const ListFilesResponse = z.object({
  data: z.array(StoredFileSchema),
  pagination: z.object({
  offset: z.number().int(),
  limit: z.number().int(),
  count: z.number().int(),
  totalCount: z.number().int(),
  totalPages: z.number().int(),
  currentPage: z.number().int(),
  hasNextPage: z.boolean(),
  hasPreviousPage: z.boolean()
})
});

export const UploadFileBody = FileUploadRequestSchema;

export const UploadFileResponse = FileUploadResponseSchema;

export const GetFileParams = z.object({
  file: UUIDSchema,
});

export const GetFileResponse = StoredFileSchema;

export const DeleteFileParams = z.object({
  file: UUIDSchema,
});

export const DeleteFileResponse = z.void();

export const CompleteFileUploadParams = z.object({
  file: UUIDSchema,
});

export const CompleteFileUploadResponse = StoredFileSchema;

export const GetFileDownloadParams = z.object({
  file: UUIDSchema,
});

export const GetFileDownloadResponse = FileDownloadResponseSchema;<|MERGE_RESOLUTION|>--- conflicted
+++ resolved
@@ -223,34 +223,16 @@
 }).optional()
 });
 
-<<<<<<< HEAD
-export const FormFieldTypeSchema = z.enum(["text", "textarea", "email", "phone", "number", "date", "datetime", "url", "select", "multiselect", "checkbox", "display"]);
-=======
 export const LocationTypeSchema = z.enum(["video", "phone", "in-person"]);
->>>>>>> e55a8147
 
 export const FormFieldOptionSchema = z.object({
   label: z.string(),
   value: z.string()
 });
 
-<<<<<<< HEAD
-export const FormFieldValidationSchema = z.object({
-  minLength: z.number().int().optional(),
-  maxLength: z.number().int().optional(),
-  min: z.union([z.number(), z.string()]).optional(),
-  max: z.union([z.number(), z.string()]).optional(),
-  pattern: z.string().optional()
-});
-
-export const FormFieldConfigSchema = z.object({
-  name: z.string(),
-  type: FormFieldTypeSchema,
-=======
 export const FormFieldConfigSchema = z.object({
   id: z.string(),
   type: z.enum(["text", "textarea", "email", "phone", "number", "datetime", "select", "multiselect", "checkbox", "display"]),
->>>>>>> e55a8147
   label: z.string(),
   required: z.boolean().optional(),
   options: z.array(FormFieldOptionSchema).optional(),
@@ -277,11 +259,6 @@
   timeBlocks: z.array(TimeBlockSchema)
 });
 
-<<<<<<< HEAD
-export const BookingEventSchema = z.intersection(BaseEntitySchema, z.object({
-  owner: UUIDSchema,
-  context: z.string().optional(),
-=======
 export const BookingEventSchema = z.object({
   id: z.string().uuid(),
   version: z.number().int(),
@@ -293,7 +270,6 @@
   deletedBy: z.string().uuid().optional(),
   owner: z.string().uuid(),
   context: z.string().uuid().optional(),
->>>>>>> e55a8147
   title: z.string(),
   description: z.string().optional(),
   keywords: z.array(z.string()).optional(),
@@ -321,11 +297,7 @@
   description: z.string().optional(),
   keywords: z.array(z.string()).optional(),
   tags: z.array(z.string()).optional(),
-<<<<<<< HEAD
-  context: z.string().optional(),
-=======
   context: z.string().uuid().optional(),
->>>>>>> e55a8147
   timezone: z.string().optional(),
   locationTypes: z.array(LocationTypeSchema).optional(),
   maxBookingDays: z.number().int().gte(0).lte(365).optional(),
@@ -1012,7 +984,6 @@
   interval: z.number().int().gte(1).optional(),
   daysOfWeek: z.array(z.number().int()).optional(),
   dayOfMonth: z.number().int().gte(1).lte(31).optional(),
-  monthOfYear: z.number().int().gte(1).lte(12).optional(),
   endDate: z.string().regex(/^\d{4}-\d{2}-\d{2}$/).refine(val => { const parsed = new Date(val + "T00:00:00Z"); return !isNaN(parsed.getTime()) && parsed.toISOString().split("T")[0] === val; }, { message: "Invalid calendar date" }).optional(),
   maxOccurrences: z.number().int().gte(1).optional()
 });
@@ -1047,12 +1018,6 @@
   comment: z.string().max(1000).optional()
 });
 
-<<<<<<< HEAD
-export const ScheduleExceptionSchema = z.intersection(BaseEntitySchema, z.object({
-  event: UUIDSchema,
-  owner: UUIDSchema,
-  context: z.string().optional(),
-=======
 export const ScheduleExceptionSchema = z.object({
   id: z.string().uuid(),
   version: z.number().int(),
@@ -1065,7 +1030,6 @@
   event: z.string().uuid(),
   owner: z.string().uuid(),
   context: z.string().uuid().optional(),
->>>>>>> e55a8147
   timezone: z.string(),
   startDatetime: z.string().datetime().transform((str) => new Date(str)),
   endDatetime: z.string().datetime().transform((str) => new Date(str)),
@@ -1174,13 +1138,6 @@
 })
 });
 
-<<<<<<< HEAD
-export const TimeSlotSchema = z.intersection(BaseEntitySchema, z.object({
-  id: UUIDSchema,
-  owner: UUIDSchema,
-  event: UUIDSchema,
-  context: z.string().optional(),
-=======
 export const TimeSlotSchema = z.object({
   id: z.string().uuid(),
   version: z.number().int(),
@@ -1193,7 +1150,6 @@
   owner: z.string().uuid(),
   event: z.string().uuid(),
   context: z.string().uuid().optional(),
->>>>>>> e55a8147
   date: z.string().regex(/^\d{4}-\d{2}-\d{2}$/).refine(val => { const parsed = new Date(val + "T00:00:00Z"); return !isNaN(parsed.getTime()) && parsed.toISOString().split("T")[0] === val; }, { message: "Invalid calendar date" }),
   startTime: z.string().datetime().transform((str) => new Date(str)),
   endTime: z.string().datetime().transform((str) => new Date(str)),
@@ -1514,7 +1470,7 @@
 
 export const ListBookingEventsQuery = z.object({
   owner: UUIDSchema.optional(),
-  context: z.string().optional(),
+  context: UUIDSchema.optional(),
   locationType: LocationTypeSchema.optional(),
   status: BookingEventStatusSchema.optional(),
   availableFrom: z.string().datetime().transform((str) => new Date(str)).optional(),
